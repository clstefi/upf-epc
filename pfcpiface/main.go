// SPDX-License-Identifier: Apache-2.0
// Copyright(c) 2020 Intel Corporation

package main

import (
	"context"
	"encoding/json"
	"flag"
	"io/ioutil"
	"net"
	"net/http"
	"os"
	"os/signal"
	"syscall"

	log "github.com/sirupsen/logrus"
)

var (
	configPath = flag.String("config", "upf.json", "path to upf config")
	httpAddr   = flag.String("http", "0.0.0.0:8080", "http IP/port combo")
	simulate   = flag.String("simulate", "", "create|delete simulated sessions")
	pfcpsim    = flag.Bool("pfcpsim", false, "simulate PFCP")
)

// Conf : Json conf struct.
type Conf struct {
<<<<<<< HEAD
	Mode                  string           `json:"mode"`
	MaxSessions           uint32           `json:"max_sessions"`
	AccessIface           IfaceType        `json:"access"`
	CoreIface             IfaceType        `json:"core"`
	CPIface               CPIfaceInfo      `json:"cpiface"`
	P4rtcIface            P4rtcInfo        `json:"p4rtciface"`
	EnableP4rt            bool             `json:"enable_p4rt"`
	SimInfo               SimModeInfo      `json:"sim"`
	ConnTimeout           uint32           `json:"conn_timeout"`
	ReadTimeout           uint32           `json:"read_timeout"`
	EnableNotifyBess      bool             `json:"enable_notify_bess"`
	EnableEndMarker       bool             `json:"enable_end_marker"`
	NotifySockAddr        string           `json:"notify_sockaddr"`
	EndMarkerSockAddr     string           `json:"endmarker_sockaddr"`
	LogLevel              string           `json:"log_level"`
	QciQosConfig          []QciQosConfig   `json:"qci_qos_config"`
	SliceMeterConfig      SliceMeterConfig `json:"slice_rate_limit_config"`
	EnableHBTimer         bool             `json:"enable_hbTimer"`
	HbMaxRetries          uint8            `json:"hb_max_retries"`
	HeartBeatInterval     int              `json:"heart_beat_interval"`
	HeartBeatRespDuration int              `json:"heart_beat_resp_dur"`
=======
	Mode              string           `json:"mode"`
	AccessIface       IfaceType        `json:"access"`
	CoreIface         IfaceType        `json:"core"`
	CPIface           CPIfaceInfo      `json:"cpiface"`
	P4rtcIface        P4rtcInfo        `json:"p4rtciface"`
	EnableP4rt        bool             `json:"enable_p4rt"`
	SimInfo           SimModeInfo      `json:"sim"`
	ConnTimeout       uint32           `json:"conn_timeout"`
	ReadTimeout       uint32           `json:"read_timeout"`
	EnableNotifyBess  bool             `json:"enable_notify_bess"`
	EnableEndMarker   bool             `json:"enable_end_marker"`
	NotifySockAddr    string           `json:"notify_sockaddr"`
	EndMarkerSockAddr string           `json:"endmarker_sockaddr"`
	LogLevel          string           `json:"log_level"`
	QciQosConfig      []QciQosConfig   `json:"qci_qos_config"`
	SliceMeterConfig  SliceMeterConfig `json:"slice_rate_limit_config"`
>>>>>>> 78c4385c
}

// QciQosConfig : Qos configured attributes.
type QciQosConfig struct {
	QCI                uint8  `json:"qci"`
	CBS                uint32 `json:"cbs"`
	PBS                uint32 `json:"pbs"`
	EBS                uint32 `json:"ebs"`
	BurstDurationMs    uint32 `json:"burst_duration_ms"`
	SchedulingPriority uint32 `json:"priority"`
}

type SliceMeterConfig struct {
	N6RateBps    uint64 `json:"n6_bps"`
	N6BurstBytes uint64 `json:"n6_burst_bytes"`
	N3RateBps    uint64 `json:"n3_bps"`
	N3BurstBytes uint64 `json:"n3_burst_bytes"`
}

// SimModeInfo : Sim mode attributes.
type SimModeInfo struct {
	MaxSessions uint32 `json:"max_sessions"`
	StartUEIP   net.IP `json:"start_ue_ip"`
	StartENBIP  net.IP `json:"start_enb_ip"`
	StartAUPFIP net.IP `json:"start_aupf_ip"`
	N6AppIP     net.IP `json:"n6_app_ip"`
	N9AppIP     net.IP `json:"n9_app_ip"`
	StartN3TEID string `json:"start_n3_teid"`
	StartN9TEID string `json:"start_n9_teid"`
}

// CPIfaceInfo : CPIface interface settings.
type CPIfaceInfo struct {
	Peers           []string `json:"peers"`
	UseFQDN         bool     `json:"use_fqdn"`
	NodeID          string   `json:"hostname"`
	EnableUeIPAlloc bool     `json:"enable_ue_ip_alloc"`
	UEIPPool        string   `json:"ue_ip_pool"`
	HTTPPort        string   `json:"http_port"`
	Dnn             string   `json:"dnn"`
}

// IfaceType : Gateway interface struct.
type IfaceType struct {
	IfName string `json:"ifname"`
}

// ParseJSON : parse json file and populate corresponding struct.
func ParseJSON(filepath *string, conf *Conf) {
	/* Open up file */
	jsonFile, err := os.Open(*filepath)
	if err != nil {
		log.Fatalln("Error opening file: ", err)
	}
	defer jsonFile.Close()

	/* read our opened file */
	byteValue, err := ioutil.ReadAll(jsonFile)
	if err != nil {
		log.Fatalln("Error reading file: ", err)
	}

	err = json.Unmarshal(byteValue, conf)
	if err != nil {
		log.Fatalln("Unable to unmarshal conf attributes:", err)
	}

	// Set default log level
	if conf.LogLevel == "" {
		conf.LogLevel = "info"
	}
}

// ParseStrIP : parse IP address from config.
func ParseStrIP(n3name string) (net.IP, net.IPMask) {
	ip, ipNet, err := net.ParseCIDR(n3name)
	if err != nil {
		log.Fatalln("Unable to parse IP: ", err)
	}

	log.Println("IP: ", ip)

	return ip, (ipNet).Mask
}

// ParseIP : parse IP address from the interface name.
func ParseIP(name string, iface string) net.IP {
	byNameInterface, err := net.InterfaceByName(name)
	if err != nil {
		log.Fatalln("Unable to get info on interface name:", name, err)
	}

	addresses, err := byNameInterface.Addrs()
	if err != nil {
		log.Fatalln("Unable to retrieve addresses from interface name!", err)
	}

	ip, _, err := net.ParseCIDR(addresses[0].String())
	if err != nil {
		log.Fatalln("Unable to parse", iface, " IP: ", err)
	}

	log.Println(iface, " IP: ", ip)

	return ip
}

func init() {
	// Set up logger
	log.SetReportCaller(true)
	log.SetFormatter(&log.TextFormatter{
		FullTimestamp: true,
	})
}

func main() {
	// cmdline args
	flag.Parse()

	var (
		conf Conf
		fp   fastPath
	)

	// read and parse json startup file
	ParseJSON(configPath, &conf)

	if level, err := log.ParseLevel(conf.LogLevel); err != nil {
		log.Fatalln(err)
	} else {
		log.SetLevel(level)
	}

	log.Infoln(conf)

	if conf.EnableP4rt {
		fp = &p4rtc{}
	} else {
		fp = &bess{}
	}

<<<<<<< HEAD
	upf := &upf{
		accessIface:     conf.AccessIface.IfName,
		coreIface:       conf.CoreIface.IfName,
		fqdnHost:        fqdnh,
		maxSessions:     conf.MaxSessions,
		intf:            intf,
		enableUeIPAlloc: conf.CPIface.EnableUeIPAlloc,
		recoveryTime:    time.Now(),
		dnn:             conf.CPIface.Dnn,
		enableEndMarker: conf.EnableEndMarker,
		connTimeout:     time.Duration(conf.ConnTimeout) * time.Millisecond,
		readTimeout:     time.Duration(conf.ReadTimeout) * time.Second,
		enableHBTimer:   conf.EnableHBTimer,
		hbMaxRetries:    conf.HbMaxRetries,
		hbInterval:      time.Duration(conf.HeartBeatInterval) * time.Millisecond,
		hbRespDuration:  time.Duration(conf.HeartBeatRespDuration) * time.Millisecond,
	}

	upf.setUpfInfo(&conf)
=======
	upf := NewUPF(&conf, fp)
>>>>>>> 78c4385c

	if *pfcpsim {
		pfcpSim()
		return
	}

	if *simulate != "" {
		if *simulate != "create" && *simulate != "delete" {
			log.Fatalln("Invalid simulate method", simulate)
		}

		upf.sim(*simulate, &conf.SimInfo)

		return
	}

	setupConfigHandler(upf)
	setupProm(upf)

	httpPort := "8080"
	if conf.CPIface.HTTPPort != "" {
		httpPort = conf.CPIface.HTTPPort
	}

	httpSrv := &http.Server{Addr: ":" + httpPort, Handler: nil}

	go func() {
		if err := httpSrv.ListenAndServe(); err != nil && err != http.ErrServerClosed {
			log.Fatalln("http server failed", err)
		}

		log.Infoln("http server closed")
	}()

	ctx, cancel := context.WithCancel(context.Background())
	node := NewPFCPNode(ctx, upf)
	go node.Serve()

	sig := make(chan os.Signal, 1)
	signal.Notify(sig, os.Interrupt)
	signal.Notify(sig, syscall.SIGTERM)
	<-sig

	cancel()

	// Wait for node shutdown before http shutdown
	node.Done()

	if err := httpSrv.Shutdown(context.Background()); err != nil {
		log.Errorln("Failed to shutdown http: %v", err)
	}

	upf.exit()
}<|MERGE_RESOLUTION|>--- conflicted
+++ resolved
@@ -26,9 +26,7 @@
 
 // Conf : Json conf struct.
 type Conf struct {
-<<<<<<< HEAD
 	Mode                  string           `json:"mode"`
-	MaxSessions           uint32           `json:"max_sessions"`
 	AccessIface           IfaceType        `json:"access"`
 	CoreIface             IfaceType        `json:"core"`
 	CPIface               CPIfaceInfo      `json:"cpiface"`
@@ -48,24 +46,6 @@
 	HbMaxRetries          uint8            `json:"hb_max_retries"`
 	HeartBeatInterval     int              `json:"heart_beat_interval"`
 	HeartBeatRespDuration int              `json:"heart_beat_resp_dur"`
-=======
-	Mode              string           `json:"mode"`
-	AccessIface       IfaceType        `json:"access"`
-	CoreIface         IfaceType        `json:"core"`
-	CPIface           CPIfaceInfo      `json:"cpiface"`
-	P4rtcIface        P4rtcInfo        `json:"p4rtciface"`
-	EnableP4rt        bool             `json:"enable_p4rt"`
-	SimInfo           SimModeInfo      `json:"sim"`
-	ConnTimeout       uint32           `json:"conn_timeout"`
-	ReadTimeout       uint32           `json:"read_timeout"`
-	EnableNotifyBess  bool             `json:"enable_notify_bess"`
-	EnableEndMarker   bool             `json:"enable_end_marker"`
-	NotifySockAddr    string           `json:"notify_sockaddr"`
-	EndMarkerSockAddr string           `json:"endmarker_sockaddr"`
-	LogLevel          string           `json:"log_level"`
-	QciQosConfig      []QciQosConfig   `json:"qci_qos_config"`
-	SliceMeterConfig  SliceMeterConfig `json:"slice_rate_limit_config"`
->>>>>>> 78c4385c
 }
 
 // QciQosConfig : Qos configured attributes.
@@ -207,29 +187,7 @@
 		fp = &bess{}
 	}
 
-<<<<<<< HEAD
-	upf := &upf{
-		accessIface:     conf.AccessIface.IfName,
-		coreIface:       conf.CoreIface.IfName,
-		fqdnHost:        fqdnh,
-		maxSessions:     conf.MaxSessions,
-		intf:            intf,
-		enableUeIPAlloc: conf.CPIface.EnableUeIPAlloc,
-		recoveryTime:    time.Now(),
-		dnn:             conf.CPIface.Dnn,
-		enableEndMarker: conf.EnableEndMarker,
-		connTimeout:     time.Duration(conf.ConnTimeout) * time.Millisecond,
-		readTimeout:     time.Duration(conf.ReadTimeout) * time.Second,
-		enableHBTimer:   conf.EnableHBTimer,
-		hbMaxRetries:    conf.HbMaxRetries,
-		hbInterval:      time.Duration(conf.HeartBeatInterval) * time.Millisecond,
-		hbRespDuration:  time.Duration(conf.HeartBeatRespDuration) * time.Millisecond,
-	}
-
-	upf.setUpfInfo(&conf)
-=======
 	upf := NewUPF(&conf, fp)
->>>>>>> 78c4385c
 
 	if *pfcpsim {
 		pfcpSim()
