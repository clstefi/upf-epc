// SPDX-License-Identifier: Apache-2.0
// Copyright(c) 2020 Intel Corporation

package main

import (
	"context"
	"errors"
	"math/rand"
	"net"
	"sync"
	"time"

	reuse "github.com/libp2p/go-reuseport"
	log "github.com/sirupsen/logrus"
	"github.com/wmnsk/go-pfcp/ie"

	"github.com/omec-project/upf-epc/pfcpiface/metrics"
)

// PktBufSz : buffer size for incoming pkt.
const (
	PktBufSz    = 1500
	PFCPPort    = "8805"
	MaxItems    = 10
	readTimeout = 25 * time.Second
)

// Timeout : connection timeout.
var Timeout = 1000 * time.Millisecond

type sequenceNumber struct {
	seq uint32
	mux sync.Mutex
}

<<<<<<< HEAD
type PfcpMessage struct {
	srcAddr    net.Addr
	numOfBytes int
	buffer     message.Message
}

type PFCPNodeInfo struct {
	sourceIP *string
	coreIP   *string
	accessIP *string
}

type PFCPConnStatus struct {
	// flag to check SMF/SPGW-C is connected
	// cpConnected is true if upf received request from control plane or
	// if upf receives +ve response for upf initiated setup request
	cpConnected bool

	// set to true if smf is configured
	// UPF initiates PFCP Assoc to SMF in this case
	manageConnection   bool
	cpConnectionStatus chan bool

	// Sends HB Success/ failure Indication  to hb tmr routine
	hbStatus chan bool
}

func (c *PFCPConn) getSeqNum() uint32 {
	c.seqNum.mux.Lock()
	defer c.seqNum.mux.Unlock()
	c.seqNum.seq++
=======
type recoveryTS struct {
	local  time.Time
	remote time.Time
}
>>>>>>> 78c4385c

type nodeID struct {
	localIE *ie.IE
	local   string
	remote  string
}

<<<<<<< HEAD
// cleanup the pipeline
func cleanupSessions(upf *upf) {
	if upf.simInfo != nil {
		return
	}
	sendDeleteAllSessionsMsgtoUPF(upf)
}

func handleIncomingPfcpMsg(upf *upf, pconn *PFCPConn, conn *net.UDPConn, packet *PfcpMessage, pfcpNodeIP *PFCPNodeInfo, pfcpConnStatus *PFCPConnStatus) bool {
	// flag to indicate if assoc setup is received
	connReset := false
	// process packets
	var outgoingMessage []byte
	// if sourceIP is not set, fetch it from the msg header
	if *pfcpNodeIP.sourceIP == net.IPv4zero.String() {
		addrString := strings.Split(packet.srcAddr.String(), ":")
		*pfcpNodeIP.sourceIP = getLocalIP(addrString[0]).String()
		log.Println("Source IP address is now: ", *pfcpNodeIP.sourceIP)
	}

	// if nodeIP is not set, fetch it from the msg header
	if upf.nodeIP.String() == net.IPv4zero.String() {
		addrString := strings.Split(packet.srcAddr.String(), ":")
		upf.nodeIP = getLocalIP(addrString[0])
		log.Println("Node IP address is now: ", upf.nodeIP.String())
	}

	switch packet.buffer.MessageType() {
	case message.MsgTypeAssociationSetupRequest:
		cleanupSessions(upf)

		go readReportNotification(upf.reportNotifyChan, pconn, conn, packet.srcAddr)

		upf.setInfo(conn, packet.srcAddr, pconn)

		outgoingMessage = pconn.handleAssociationSetupRequest(upf, packet.buffer, packet.srcAddr, *pfcpNodeIP.sourceIP, *pfcpNodeIP.accessIP, *pfcpNodeIP.coreIP)
		if outgoingMessage != nil {
			pfcpConnStatus.cpConnected = true
			if pfcpConnStatus.manageConnection {
				// pass on information to go routine that result of association response
				pfcpConnStatus.cpConnectionStatus <- pfcpConnStatus.cpConnected
			}
			connReset = true
		}
	case message.MsgTypeAssociationSetupResponse:
		pfcpConnStatus.cpConnected = handleAssociationSetupResponse(packet.buffer, packet.srcAddr, *pfcpNodeIP.sourceIP, *pfcpNodeIP.accessIP)

		if pfcpConnStatus.manageConnection {
			// pass on information to go routine that result of association response
			pfcpConnStatus.cpConnectionStatus <- pfcpConnStatus.cpConnected
		}
	case message.MsgTypePFDManagementRequest:
		outgoingMessage = pconn.handlePFDMgmtRequest(upf, packet.buffer, packet.srcAddr, *pfcpNodeIP.sourceIP)
	case message.MsgTypeSessionEstablishmentRequest:
		outgoingMessage = pconn.handleSessionEstablishmentRequest(upf, packet.buffer, packet.srcAddr, *pfcpNodeIP.sourceIP)
	case message.MsgTypeSessionModificationRequest:
		outgoingMessage = pconn.handleSessionModificationRequest(upf, packet.buffer, packet.srcAddr, *pfcpNodeIP.sourceIP)
	case message.MsgTypeHeartbeatRequest:
		outgoingMessage = handleHeartbeatRequest(packet.buffer, packet.srcAddr, upf.recoveryTime)
	case message.MsgTypeSessionDeletionRequest:
		outgoingMessage = pconn.handleSessionDeletionRequest(upf, packet.buffer, packet.srcAddr, *pfcpNodeIP.sourceIP)
	case message.MsgTypeAssociationReleaseRequest:
		outgoingMessage = handleAssociationReleaseRequest(upf, packet.buffer, packet.srcAddr, *pfcpNodeIP.sourceIP, *pfcpNodeIP.accessIP, upf.recoveryTime)
		pfcpConnStatus.cpConnected = false
		cleanupSessions(upf)
	case message.MsgTypeSessionReportResponse:
		pconn.handleSessionReportResponse(upf, packet.buffer, packet.srcAddr)
	case message.MsgTypeHeartbeatResponse:
		log.Println("HeartBeat response received")
		pfcpConnStatus.hbStatus <- true
	default:
		log.Println("Message type: ", packet.buffer.MessageTypeName(), " is currently not supported")
	}

	// send the response out
	if outgoingMessage != nil {
		if _, err := conn.WriteTo(outgoingMessage, packet.srcAddr); err != nil {
			log.Fatalln("Unable to transmit association setup response", err)
		}
	}
	return connReset
}

func handlePFCPConnError(upf *upf, pconnStatus *PFCPConnStatus) {
	// inform smf connection mgmt routine
	pconnStatus.cpConnected = false

	if pconnStatus.manageConnection {
		pconnStatus.cpConnectionStatus <- pconnStatus.cpConnected
	}

	cleanupSessions(upf)
}

func pfcpifaceMainLoop(upf *upf, accessIP, coreIP, sourceIP, smfName string) {
	var pconn PFCPConn
	pconn.mgr = NewPFCPSessionMgr(100)

	pconnStatus := PFCPConnStatus{
		cpConnected:        false,
		manageConnection:   false,
		cpConnectionStatus: make(chan bool),
		hbStatus:           make(chan bool),
	}

	pfcpNodeIP := PFCPNodeInfo{
		sourceIP: &sourceIP,
		coreIP:   &coreIP,
		accessIP: &accessIP}

	rTimeout := readTimeout
	if upf.readTimeout != 0 {
		rTimeout = upf.readTimeout
=======
// PFCPConn represents a PFCP connection with a unique PFCP peer.
type PFCPConn struct {
	ctx context.Context
	// child socket for all subsequent packets from an "established PFCP connection"
	net.Conn
	ts         recoveryTS
	seqNum     sequenceNumber
	rng        *rand.Rand
	maxRetries int
	appPFDs    map[string]appPFD
	sessions   map[uint64]*PFCPSession
	nodeID     nodeID
	upf        *upf
	// channel to signal PFCPNode on exit
	done     chan<- string
	shutdown chan struct{}

	metrics.InstrumentPFCP
}

// NewPFCPConn creates a connected UDP socket to the rAddr PFCP peer specified.
// buf is the first message received from the peer, nil if we are initiating.
func (node *PFCPNode) NewPFCPConn(lAddr, rAddr string, buf []byte) *PFCPConn {
	conn, err := reuse.Dial("udp", lAddr, rAddr)
	if err != nil {
		log.Errorln("dial socket failed", err)
>>>>>>> 78c4385c
	}

	ts := recoveryTS{
		local: time.Now(),
	}

	// TODO: Get SEID range from PFCPNode for this PFCPConn

	log.Infoln("Created PFCPConn from:", conn.LocalAddr(), "to:", conn.RemoteAddr())

	p := &PFCPConn{
		ctx:            node.ctx,
		Conn:           conn,
		ts:             ts,
		rng:            rand.New(rand.NewSource(time.Now().UnixNano())),
		maxRetries:     100,
		sessions:       make(map[uint64]*PFCPSession),
		upf:            node.upf,
		done:           node.pConnDone,
		shutdown:       make(chan struct{}),
		InstrumentPFCP: node.metrics,
	}

<<<<<<< HEAD
	// Verify IP + Port binding
	laddr, err := net.ResolveUDPAddr("udp", sourceIP+":"+PFCPPort)
	if err != nil {
		log.Fatalln("Unable to resolve udp addr!", err)
		return
	}

	// Listen on the port
	conn, err := net.ListenUDP("udp", laddr)
	if err != nil {
		log.Fatalln("Unable to bind to listening port!", err)
		return
	}
	// initiate connection if smf address available
	log.Println("calling manageSmfConnection smf service name ", smfName)

	if smfName != "" {
		pconnStatus.manageConnection = true

		go pconn.manageSmfConnection(upf.nodeIP.String(), accessIP, smfName, conn, pconnStatus.cpConnectionStatus, upf.recoveryTime)
	}

	readChannel := make(chan PfcpMessage)
	readErr := make(chan error, 1)

	// Initialize pkt buf
	buf := make([]byte, PktBufSz)
	// Initialize pkt header

	readFn := func() {
		for {
			err := conn.SetReadDeadline(time.Now().Add(rTimeout))
			if err != nil {
				log.Printf("Unable to set deadline for read: %v\n", err)
				readErr <- err
				return
			}
			// blocking read
			n, addr, err := conn.ReadFrom(buf)
			if err != nil {
				if err, ok := err.(net.Error); ok && err.Timeout() {
					readErr <- err
					continue
				}
				readErr <- err
				return
			}
			// use wmnsk lib to parse the pfcp message
			msg, err := message.Parse(buf[:n])
			if err != nil {
				log.Println("Ignoring undecodable message: ", buf[:n], " error: ", err)
				continue
			}

			log.Traceln("Message: ", msg)

			pfcpMessage := PfcpMessage{
				srcAddr:    addr,
				numOfBytes: n,
				buffer:     msg}

			readChannel <- pfcpMessage
		}
	}

	hbTimerRunning := false // indicates if hb timer routine is running
	var hbErrCh chan bool   // chan used by hb timer routine to send status back to pfpc main loop

	go readFn()

	for {
		if !hbTimerRunning {
			select {
			case err := <-readErr:
				if err, ok := err.(net.Error); ok && err.Timeout() {
					handlePFCPConnError(upf, &pconnStatus)

				} else {
					log.Fatalln("Read error:", err)
				}
			case packet := <-readChannel:
				connSetup := handleIncomingPfcpMsg(upf, &pconn, conn, &packet, &pfcpNodeIP, &pconnStatus)

				if upf.enableHBTimer && connSetup {
					hbErrCh = pconn.handleHeartBeats(upf, conn, packet.srcAddr.(*net.UDPAddr), pconnStatus.hbStatus)
					hbTimerRunning = true
				}
			}
		} else {
			select {
			case err := <-readErr:
				if err, ok := err.(net.Error); ok && err.Timeout() {
					handlePFCPConnError(upf, &pconnStatus)

				} else {
					log.Fatalln("Read error:", err)
				}
			case packet := <-readChannel:
				connReset := handleIncomingPfcpMsg(upf, &pconn, conn, &packet, &pfcpNodeIP, &pconnStatus)

				if connReset {
					pconnStatus.hbStatus <- false // abort the old timer routine
					hbTimerRunning = false
					if upf.enableHBTimer {
						hbErrCh = pconn.handleHeartBeats(upf, conn, packet.srcAddr.(*net.UDPAddr), pconnStatus.hbStatus) // start new hb timer
						hbTimerRunning = true
					}
				}
			case status := <-hbErrCh:
				// heartbeat timeout
				hbTimerRunning = false
				log.Printf("Received %v", status)

				handlePFCPConnError(upf, &pconnStatus)
			}
		}

	}
=======
	p.setLocalNodeID(node.upf.nodeID)

	if buf != nil {
		// TODO: Check if the first msg is Association Setup Request
		p.HandlePFCPMsg(buf)
	}

	// Update map of connections
	node.pConns[rAddr] = p

	go p.Serve()

	return p
}

func (pConn *PFCPConn) setLocalNodeID(id string) {
	nodeIP := net.ParseIP(id)

	// NodeID - FQDN
	if id != "" && nodeIP == nil {
		pConn.nodeID.localIE = ie.NewNodeID("", "", id)
		pConn.nodeID.local = id
		return
	}

	// NodeID provided is not an IP, use local address
	if nodeIP == nil {
		nodeIP = pConn.LocalAddr().(*net.UDPAddr).IP
	}

	pConn.nodeID.local = nodeIP.String()

	// NodeID - IPv4 vs IPv6
	if nodeIP.To4() != nil {
		pConn.nodeID.localIE = ie.NewNodeID(pConn.nodeID.local, "", "")
	} else {
		pConn.nodeID.localIE = ie.NewNodeID("", pConn.nodeID.local, "")
	}
}

// Serve serves forever a single PFCP peer.
func (pConn *PFCPConn) Serve() {
	go func() {
		for {
			buf := make([]byte, 1024)

			n, err := pConn.Read(buf)
			if err != nil {
				if errors.Is(err, net.ErrClosed) {
					return
				}

				continue
			}

			pConn.HandlePFCPMsg(buf[:n])
		}
	}()

	// TODO: Sender goroutine

	for {
		select {
		case <-pConn.ctx.Done():
			pConn.Shutdown()
			return
		case <-pConn.shutdown:
			return
		}
	}
}

// Shutdown stops connection backing PFCPConn.
func (pConn *PFCPConn) Shutdown() error {
	close(pConn.shutdown)

	// Cleanup all sessions in this conn
	for seid, sess := range pConn.sessions {
		pConn.upf.sendMsgToUPF(upfMsgTypeDel, sess.pdrs, sess.fars, sess.qers)
		pConn.RemoveSession(seid)
	}

	rAddr := pConn.RemoteAddr().String()
	pConn.done <- rAddr

	err := pConn.Close()
	if err != nil {
		return err
	}

	log.Infoln("Shutdown complete for", rAddr)

	return nil
}

func (pConn *PFCPConn) getSeqNum() uint32 {
	pConn.seqNum.mux.Lock()
	defer pConn.seqNum.mux.Unlock()
	pConn.seqNum.seq++

	return pConn.seqNum.seq
>>>>>>> 78c4385c
}<|MERGE_RESOLUTION|>--- conflicted
+++ resolved
@@ -34,44 +34,10 @@
 	mux sync.Mutex
 }
 
-<<<<<<< HEAD
-type PfcpMessage struct {
-	srcAddr    net.Addr
-	numOfBytes int
-	buffer     message.Message
-}
-
-type PFCPNodeInfo struct {
-	sourceIP *string
-	coreIP   *string
-	accessIP *string
-}
-
-type PFCPConnStatus struct {
-	// flag to check SMF/SPGW-C is connected
-	// cpConnected is true if upf received request from control plane or
-	// if upf receives +ve response for upf initiated setup request
-	cpConnected bool
-
-	// set to true if smf is configured
-	// UPF initiates PFCP Assoc to SMF in this case
-	manageConnection   bool
-	cpConnectionStatus chan bool
-
-	// Sends HB Success/ failure Indication  to hb tmr routine
-	hbStatus chan bool
-}
-
-func (c *PFCPConn) getSeqNum() uint32 {
-	c.seqNum.mux.Lock()
-	defer c.seqNum.mux.Unlock()
-	c.seqNum.seq++
-=======
 type recoveryTS struct {
 	local  time.Time
 	remote time.Time
 }
->>>>>>> 78c4385c
 
 type nodeID struct {
 	localIE *ie.IE
@@ -79,121 +45,6 @@
 	remote  string
 }
 
-<<<<<<< HEAD
-// cleanup the pipeline
-func cleanupSessions(upf *upf) {
-	if upf.simInfo != nil {
-		return
-	}
-	sendDeleteAllSessionsMsgtoUPF(upf)
-}
-
-func handleIncomingPfcpMsg(upf *upf, pconn *PFCPConn, conn *net.UDPConn, packet *PfcpMessage, pfcpNodeIP *PFCPNodeInfo, pfcpConnStatus *PFCPConnStatus) bool {
-	// flag to indicate if assoc setup is received
-	connReset := false
-	// process packets
-	var outgoingMessage []byte
-	// if sourceIP is not set, fetch it from the msg header
-	if *pfcpNodeIP.sourceIP == net.IPv4zero.String() {
-		addrString := strings.Split(packet.srcAddr.String(), ":")
-		*pfcpNodeIP.sourceIP = getLocalIP(addrString[0]).String()
-		log.Println("Source IP address is now: ", *pfcpNodeIP.sourceIP)
-	}
-
-	// if nodeIP is not set, fetch it from the msg header
-	if upf.nodeIP.String() == net.IPv4zero.String() {
-		addrString := strings.Split(packet.srcAddr.String(), ":")
-		upf.nodeIP = getLocalIP(addrString[0])
-		log.Println("Node IP address is now: ", upf.nodeIP.String())
-	}
-
-	switch packet.buffer.MessageType() {
-	case message.MsgTypeAssociationSetupRequest:
-		cleanupSessions(upf)
-
-		go readReportNotification(upf.reportNotifyChan, pconn, conn, packet.srcAddr)
-
-		upf.setInfo(conn, packet.srcAddr, pconn)
-
-		outgoingMessage = pconn.handleAssociationSetupRequest(upf, packet.buffer, packet.srcAddr, *pfcpNodeIP.sourceIP, *pfcpNodeIP.accessIP, *pfcpNodeIP.coreIP)
-		if outgoingMessage != nil {
-			pfcpConnStatus.cpConnected = true
-			if pfcpConnStatus.manageConnection {
-				// pass on information to go routine that result of association response
-				pfcpConnStatus.cpConnectionStatus <- pfcpConnStatus.cpConnected
-			}
-			connReset = true
-		}
-	case message.MsgTypeAssociationSetupResponse:
-		pfcpConnStatus.cpConnected = handleAssociationSetupResponse(packet.buffer, packet.srcAddr, *pfcpNodeIP.sourceIP, *pfcpNodeIP.accessIP)
-
-		if pfcpConnStatus.manageConnection {
-			// pass on information to go routine that result of association response
-			pfcpConnStatus.cpConnectionStatus <- pfcpConnStatus.cpConnected
-		}
-	case message.MsgTypePFDManagementRequest:
-		outgoingMessage = pconn.handlePFDMgmtRequest(upf, packet.buffer, packet.srcAddr, *pfcpNodeIP.sourceIP)
-	case message.MsgTypeSessionEstablishmentRequest:
-		outgoingMessage = pconn.handleSessionEstablishmentRequest(upf, packet.buffer, packet.srcAddr, *pfcpNodeIP.sourceIP)
-	case message.MsgTypeSessionModificationRequest:
-		outgoingMessage = pconn.handleSessionModificationRequest(upf, packet.buffer, packet.srcAddr, *pfcpNodeIP.sourceIP)
-	case message.MsgTypeHeartbeatRequest:
-		outgoingMessage = handleHeartbeatRequest(packet.buffer, packet.srcAddr, upf.recoveryTime)
-	case message.MsgTypeSessionDeletionRequest:
-		outgoingMessage = pconn.handleSessionDeletionRequest(upf, packet.buffer, packet.srcAddr, *pfcpNodeIP.sourceIP)
-	case message.MsgTypeAssociationReleaseRequest:
-		outgoingMessage = handleAssociationReleaseRequest(upf, packet.buffer, packet.srcAddr, *pfcpNodeIP.sourceIP, *pfcpNodeIP.accessIP, upf.recoveryTime)
-		pfcpConnStatus.cpConnected = false
-		cleanupSessions(upf)
-	case message.MsgTypeSessionReportResponse:
-		pconn.handleSessionReportResponse(upf, packet.buffer, packet.srcAddr)
-	case message.MsgTypeHeartbeatResponse:
-		log.Println("HeartBeat response received")
-		pfcpConnStatus.hbStatus <- true
-	default:
-		log.Println("Message type: ", packet.buffer.MessageTypeName(), " is currently not supported")
-	}
-
-	// send the response out
-	if outgoingMessage != nil {
-		if _, err := conn.WriteTo(outgoingMessage, packet.srcAddr); err != nil {
-			log.Fatalln("Unable to transmit association setup response", err)
-		}
-	}
-	return connReset
-}
-
-func handlePFCPConnError(upf *upf, pconnStatus *PFCPConnStatus) {
-	// inform smf connection mgmt routine
-	pconnStatus.cpConnected = false
-
-	if pconnStatus.manageConnection {
-		pconnStatus.cpConnectionStatus <- pconnStatus.cpConnected
-	}
-
-	cleanupSessions(upf)
-}
-
-func pfcpifaceMainLoop(upf *upf, accessIP, coreIP, sourceIP, smfName string) {
-	var pconn PFCPConn
-	pconn.mgr = NewPFCPSessionMgr(100)
-
-	pconnStatus := PFCPConnStatus{
-		cpConnected:        false,
-		manageConnection:   false,
-		cpConnectionStatus: make(chan bool),
-		hbStatus:           make(chan bool),
-	}
-
-	pfcpNodeIP := PFCPNodeInfo{
-		sourceIP: &sourceIP,
-		coreIP:   &coreIP,
-		accessIP: &accessIP}
-
-	rTimeout := readTimeout
-	if upf.readTimeout != 0 {
-		rTimeout = upf.readTimeout
-=======
 // PFCPConn represents a PFCP connection with a unique PFCP peer.
 type PFCPConn struct {
 	ctx context.Context
@@ -212,6 +63,102 @@
 	shutdown chan struct{}
 
 	metrics.InstrumentPFCP
+	hbMonitor *hbMonitor
+}
+
+type HbTimerStatus uint8
+
+const (
+	CancelHbTimer HbTimerStatus = iota
+	StartHbTimer
+	StopHbTimer
+)
+
+type hbMonitor struct {
+	hbMonCh chan HbTimerStatus
+}
+
+func (pConn *PFCPConn) startHeartBeatMonitor() {
+	// Stop HeartBeat routine if already running
+	pConn.CancelHeartBeatTimer()
+
+	if !pConn.upf.enableHBTimer {
+		return
+	}
+
+	hbCh := make(chan HbTimerStatus)
+	pConn.hbMonitor = &hbMonitor{hbMonCh: hbCh}
+
+	go func() {
+		log.Infoln("Starting Hearbeat timer")
+		heartBeatTimer := time.NewTimer(pConn.upf.hbInterval)
+		hbRespTimerRunning := false
+		currRetries := 0
+
+		for {
+			select {
+			case <-pConn.ctx.Done():
+				heartBeatTimer.Stop()
+				return
+
+			case status := <-hbCh:
+				// Stop the hb timer
+				heartBeatTimer.Stop()
+				hbRespTimerRunning = false
+				currRetries = 0
+
+				if status == StartHbTimer {
+					log.Println("Start HeartBeat Timer")
+					// Start the hb interval timer
+					heartBeatTimer = time.NewTimer(pConn.upf.hbInterval)
+				} else if status == CancelHbTimer {
+					log.Println("Cancel HeartBeat Timer")
+					return
+				}
+
+			case <-heartBeatTimer.C:
+				log.Println("HeartBeatTimer Expired")
+				if !hbRespTimerRunning {
+					// Send heart beat request
+					pConn.sendHeartBeatRequest()
+
+					// start response timer
+					log.Println("Started HB Response timer")
+					heartBeatTimer = time.NewTimer(pConn.upf.hbRespDuration)
+					hbRespTimerRunning = true
+				} else {
+					if currRetries < int(pConn.upf.hbMaxRetries) {
+						currRetries++
+
+						pConn.sendHeartBeatRequest()
+						// start response timer
+						log.Printf("Started HB Response timer. RetryCount: %d", currRetries)
+
+						heartBeatTimer = time.NewTimer(pConn.upf.hbRespDuration)
+						hbRespTimerRunning = true
+					} else {
+						heartBeatTimer.Stop()
+						log.Println("HeartBeat Response Timer Expired")
+						pConn.Shutdown()
+						return
+					}
+				}
+			}
+		}
+	}()
+}
+
+func (pConn *PFCPConn) CancelHeartBeatTimer() {
+	if pConn.hbMonitor != nil {
+		pConn.hbMonitor.hbMonCh <- CancelHbTimer
+		pConn.hbMonitor = nil
+	}
+}
+
+func (pConn *PFCPConn) StartHeartBeatTimer() {
+	if pConn.hbMonitor != nil {
+		pConn.hbMonitor.hbMonCh <- StartHbTimer
+	}
 }
 
 // NewPFCPConn creates a connected UDP socket to the rAddr PFCP peer specified.
@@ -220,7 +167,6 @@
 	conn, err := reuse.Dial("udp", lAddr, rAddr)
 	if err != nil {
 		log.Errorln("dial socket failed", err)
->>>>>>> 78c4385c
 	}
 
 	ts := recoveryTS{
@@ -242,128 +188,9 @@
 		done:           node.pConnDone,
 		shutdown:       make(chan struct{}),
 		InstrumentPFCP: node.metrics,
-	}
-
-<<<<<<< HEAD
-	// Verify IP + Port binding
-	laddr, err := net.ResolveUDPAddr("udp", sourceIP+":"+PFCPPort)
-	if err != nil {
-		log.Fatalln("Unable to resolve udp addr!", err)
-		return
-	}
-
-	// Listen on the port
-	conn, err := net.ListenUDP("udp", laddr)
-	if err != nil {
-		log.Fatalln("Unable to bind to listening port!", err)
-		return
-	}
-	// initiate connection if smf address available
-	log.Println("calling manageSmfConnection smf service name ", smfName)
-
-	if smfName != "" {
-		pconnStatus.manageConnection = true
-
-		go pconn.manageSmfConnection(upf.nodeIP.String(), accessIP, smfName, conn, pconnStatus.cpConnectionStatus, upf.recoveryTime)
-	}
-
-	readChannel := make(chan PfcpMessage)
-	readErr := make(chan error, 1)
-
-	// Initialize pkt buf
-	buf := make([]byte, PktBufSz)
-	// Initialize pkt header
-
-	readFn := func() {
-		for {
-			err := conn.SetReadDeadline(time.Now().Add(rTimeout))
-			if err != nil {
-				log.Printf("Unable to set deadline for read: %v\n", err)
-				readErr <- err
-				return
-			}
-			// blocking read
-			n, addr, err := conn.ReadFrom(buf)
-			if err != nil {
-				if err, ok := err.(net.Error); ok && err.Timeout() {
-					readErr <- err
-					continue
-				}
-				readErr <- err
-				return
-			}
-			// use wmnsk lib to parse the pfcp message
-			msg, err := message.Parse(buf[:n])
-			if err != nil {
-				log.Println("Ignoring undecodable message: ", buf[:n], " error: ", err)
-				continue
-			}
-
-			log.Traceln("Message: ", msg)
-
-			pfcpMessage := PfcpMessage{
-				srcAddr:    addr,
-				numOfBytes: n,
-				buffer:     msg}
-
-			readChannel <- pfcpMessage
-		}
-	}
-
-	hbTimerRunning := false // indicates if hb timer routine is running
-	var hbErrCh chan bool   // chan used by hb timer routine to send status back to pfpc main loop
-
-	go readFn()
-
-	for {
-		if !hbTimerRunning {
-			select {
-			case err := <-readErr:
-				if err, ok := err.(net.Error); ok && err.Timeout() {
-					handlePFCPConnError(upf, &pconnStatus)
-
-				} else {
-					log.Fatalln("Read error:", err)
-				}
-			case packet := <-readChannel:
-				connSetup := handleIncomingPfcpMsg(upf, &pconn, conn, &packet, &pfcpNodeIP, &pconnStatus)
-
-				if upf.enableHBTimer && connSetup {
-					hbErrCh = pconn.handleHeartBeats(upf, conn, packet.srcAddr.(*net.UDPAddr), pconnStatus.hbStatus)
-					hbTimerRunning = true
-				}
-			}
-		} else {
-			select {
-			case err := <-readErr:
-				if err, ok := err.(net.Error); ok && err.Timeout() {
-					handlePFCPConnError(upf, &pconnStatus)
-
-				} else {
-					log.Fatalln("Read error:", err)
-				}
-			case packet := <-readChannel:
-				connReset := handleIncomingPfcpMsg(upf, &pconn, conn, &packet, &pfcpNodeIP, &pconnStatus)
-
-				if connReset {
-					pconnStatus.hbStatus <- false // abort the old timer routine
-					hbTimerRunning = false
-					if upf.enableHBTimer {
-						hbErrCh = pconn.handleHeartBeats(upf, conn, packet.srcAddr.(*net.UDPAddr), pconnStatus.hbStatus) // start new hb timer
-						hbTimerRunning = true
-					}
-				}
-			case status := <-hbErrCh:
-				// heartbeat timeout
-				hbTimerRunning = false
-				log.Printf("Received %v", status)
-
-				handlePFCPConnError(upf, &pconnStatus)
-			}
-		}
-
-	}
-=======
+		hbMonitor:      nil,
+	}
+
 	p.setLocalNodeID(node.upf.nodeID)
 
 	if buf != nil {
@@ -440,6 +267,8 @@
 func (pConn *PFCPConn) Shutdown() error {
 	close(pConn.shutdown)
 
+	pConn.CancelHeartBeatTimer()
+
 	// Cleanup all sessions in this conn
 	for seid, sess := range pConn.sessions {
 		pConn.upf.sendMsgToUPF(upfMsgTypeDel, sess.pdrs, sess.fars, sess.qers)
@@ -465,5 +294,4 @@
 	pConn.seqNum.seq++
 
 	return pConn.seqNum.seq
->>>>>>> 78c4385c
 }