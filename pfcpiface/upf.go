--- conflicted
+++ resolved
@@ -53,13 +53,10 @@
 	recoveryTime     time.Time
 	dnn              string
 	reportNotifyChan chan uint64
-<<<<<<< HEAD
+	sliceInfo        *SliceInfo
 	maxRetries       uint8
 	hbInterval       time.Duration
 	hbRespDuration   time.Duration
-=======
-	sliceInfo        *SliceInfo
->>>>>>> 12ed0b18
 }
 
 // to be replaced with go-pfcp structs
